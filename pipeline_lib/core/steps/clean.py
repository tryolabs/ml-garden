--- conflicted
+++ resolved
@@ -15,11 +15,7 @@
         convert_dtypes: Optional[dict] = None,
         drop_na_columns: Optional[list] = None,
         drop_ids: Optional[dict] = None,
-<<<<<<< HEAD
-        filter: Optional[dict] = None
-=======
         filter: Optional[dict] = None,
->>>>>>> fc5cddae
     ):
         self.init_logger()
         self.fill_missing = fill_missing

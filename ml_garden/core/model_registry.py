--- conflicted
+++ resolved
@@ -13,7 +13,6 @@
 
 
 class ModelRegistry:
-<<<<<<< HEAD
     def __init__(self):
         """
         Initialize a new ModelRegistry instance.
@@ -43,14 +42,6 @@
             If the model_class is not a subclass of Model.
         """
         model_name = model_class.__name__.lower()
-=======
-    def __init__(self) -> None:
-        self._model_registry = {}
-        self.logger = logging.getLogger(__name__)
-
-    def register_model(self, model_class: type) -> None:
-        model_name = model_class.__name__
->>>>>>> adeb81bf
         if not issubclass(model_class, Model):
             error_message = f"{model_class} must be a subclass of Model"
             self.logger.exception(error_message)
@@ -99,7 +90,6 @@
         return self._model_registry
 
     def auto_register_models_from_package(self, package_name: str) -> None:
-<<<<<<< HEAD
         """
         Automatically register all model classes from a given package.
 
@@ -116,15 +106,7 @@
         try:
             package = importlib.import_module(package_name)
             prefix = package.__name__ + "."
-            for importer, modname, ispkg in pkgutil.walk_packages(
-                package.__path__, prefix
-            ):
-=======
-        try:
-            package = importlib.import_module(package_name)
-            prefix = package.__name__ + "."
-            for _, modname, _ in pkgutil.walk_packages(package.__path__, prefix):
->>>>>>> adeb81bf
+            for importer, modname, ispkg in pkgutil.walk_packages(package.__path__, prefix):
                 module = importlib.import_module(modname)
                 for name in dir(module):
                     attribute = getattr(module, name)

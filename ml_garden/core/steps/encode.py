--- conflicted
+++ resolved
@@ -55,9 +55,7 @@
         self.logger.info("Encoding data")
 
         if not data.is_train:
-            categorical_features, numeric_features = self._get_feature_types(
-                data.X_prediction
-            )
+            categorical_features, numeric_features = self._get_feature_types(data.X_prediction)
             data.X_prediction, _, _ = self._apply_encoding(
                 X=data.X_prediction,
                 y=None,
@@ -136,19 +134,11 @@
             The encoded data, the target column, and the encoder
         """
         if not fit_encoders and not saved_encoder:
-<<<<<<< HEAD
-            raise ValueError(
-                "saved_encoder must be provided when fit_encoders is False."
-            )
-=======
             error_message = "saved_encoder must be provided when fit_encoders is False."
             raise ValueError(error_message)
 
-        df = df.drop(columns=columns_to_ignore_for_training)
->>>>>>> adeb81bf
-
-        low_cardinality_features, high_cardinality_features = (
-            self._split_categorical_features(X, categorical_features)
+        low_cardinality_features, high_cardinality_features = self._split_categorical_features(
+            X, categorical_features
         )
         original_numeric_dtypes = {col: X[col].dtype for col in numeric_features}
 
@@ -173,9 +163,7 @@
         )
 
         encoded_data = self._restore_column_order(X, encoded_data)
-        encoded_data = self._restore_numeric_dtypes(
-            encoded_data, original_numeric_dtypes
-        )
+        encoded_data = self._restore_numeric_dtypes(encoded_data, original_numeric_dtypes)
         encoded_data = self._convert_float64_to_float32(encoded_data)
 
         feature_encoder_map = self._create_feature_encoder_map(encoder)
@@ -196,6 +184,7 @@
 
     def _get_feature_types(self, X: pd.DataFrame) -> Tuple[List[str], List[str]]:
         """Get categorical and numeric feature lists.
+
         Parameters
         ----------
         X : pd.DataFrame
@@ -206,9 +195,7 @@
         Tuple[List[str], List[str]]
             Categorical and numeric features
         """
-        categorical_features = [
-            col for col in X.columns if X[col].dtype in ["object", "category"]
-        ]
+        categorical_features = [col for col in X.columns if X[col].dtype in ["object", "category"]]
         numeric_features = [col for col in X.columns if col not in categorical_features]
 
         return categorical_features, numeric_features
@@ -218,9 +205,7 @@
     ) -> Tuple[List[str], List[str]]:
         """Split categorical features into low and high cardinality features."""
         low_cardinality_features = [
-            col
-            for col in categorical_features
-            if df[col].nunique() <= self.cardinality_threshold
+            col for col in categorical_features if df[col].nunique() <= self.cardinality_threshold
         ]
         high_cardinality_features = [
             col for col in categorical_features if col not in low_cardinality_features
@@ -322,6 +307,7 @@
         is_train: bool = False,
     ) -> tuple[pd.DataFrame, Optional[pd.Series]]:
         """Transform the data using the ColumnTransformer.
+
         Parameters
         ----------
         X : pd.DataFrame
@@ -332,6 +318,7 @@
             The ColumnTransformer
         is_train : bool, optional
             Whether the data is for training, by default False
+
         Returns
         -------
         tuple[pd.DataFrame, Optional[pd.Series]]
@@ -352,9 +339,7 @@
             y,
         )
 
-    def _restore_column_order(
-        self, df: pd.DataFrame, encoded_data: pd.DataFrame
-    ) -> pd.DataFrame:
+    def _restore_column_order(self, df: pd.DataFrame, encoded_data: pd.DataFrame) -> pd.DataFrame:
         """Restore the original column order."""
         new_column_order = [col for col in df.columns if col in encoded_data.columns]
         return encoded_data[new_column_order]
@@ -364,9 +349,7 @@
     ) -> pd.DataFrame:
         """Convert ordinal encoded columns to the smallest possible integer dtype."""
         ordinal_encoded_features = [
-            col
-            for col, encoder in encoded_feature_map.items()
-            if encoder == "OrdinalEncoder"
+            col for col, encoder in encoded_feature_map.items() if encoder == "OrdinalEncoder"
         ]
 
         for col in ordinal_encoded_features:
@@ -379,9 +362,7 @@
                     # except, it will remain as a float64 silenty.
                     if (encoded_data[col] <= 0).any():
                         raise ValueError("Column contains negative values.")
-                    encoded_data[col] = pd.to_numeric(
-                        encoded_data[col].values, downcast="unsigned"
-                    )
+                    encoded_data[col] = pd.to_numeric(encoded_data[col].values, downcast="unsigned")
                 except ValueError:
                     try:
                         encoded_data[col] = pd.to_numeric(
@@ -393,9 +374,7 @@
                                 encoded_data[col].values, downcast="float"
                             )
                         except ValueError:
-                            encoded_data[col] = encoded_data[col].astype(
-                                pd.StringDtype()
-                            )
+                            encoded_data[col] = encoded_data[col].astype(pd.StringDtype())
 
         return encoded_data
 
@@ -422,18 +401,14 @@
             encoded_data[col] = encoded_data[col].astype(np.float32)
         return encoded_data
 
-    def _create_feature_encoder_map(
-        self, column_transformer: ColumnTransformer
-    ) -> Dict[str, str]:
+    def _create_feature_encoder_map(self, column_transformer: ColumnTransformer) -> Dict[str, str]:
         """Create a dictionary to store the encoder used for each feature."""
         feature_encoder_map = {}
         transformed_features = column_transformer.get_feature_names_out()
 
         for transformer_name, transformer, features in column_transformer.transformers_:
             encoder_name = (
-                "PassThrough"
-                if transformer_name == "numeric"
-                else transformer.__class__.__name__
+                "PassThrough" if transformer_name == "numeric" else transformer.__class__.__name__
             )
 
             for feature in features:
@@ -473,15 +448,5 @@
             len(numeric_features),
             numeric_features,
         )
-<<<<<<< HEAD
-        self.logger.info(
-            f"Numeric features: ({len(numeric_features)}) - {numeric_features}"
-        )
-
-        self.logger.info(
-            f"Encoder feature map: \n{json.dumps(feature_encoder_map, indent=4)}"
-        )
-=======
-
-        self.logger.info("Encoder feature map: \n%s", json.dumps(feature_encoder_map, indent=4))
->>>>>>> adeb81bf
+
+        self.logger.info("Encoder feature map: \n%s", json.dumps(feature_encoder_map, indent=4))
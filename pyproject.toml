--- conflicted
+++ resolved
@@ -39,13 +39,9 @@
 memray = "^1.13.1"
 pyinstrument = "^4.6.2"
 pytest = "^8.2.2"
-<<<<<<< HEAD
 ipywidgets = "^8.1.5"
-
-=======
 ruff = "^0.3.0"
 docstr-coverage = "^2.3.2"
->>>>>>> adeb81bf
 
 [build-system]
 requires = ["poetry-core"]

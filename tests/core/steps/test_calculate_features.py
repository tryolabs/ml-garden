"""Tests for the CalculateFeaturesStep."""

import numpy as np
import pandas as pd
import pytest

from ml_garden.core import DataContainer
from ml_garden.core.steps.calculate_features import (
    CalculateFeaturesStep,
    UnsupportedFeatureError,
)


@pytest.fixture()
def input_data() -> pd.DataFrame:
    """Return test data as a dictionary."""
    data_dict = {
        "creation_date": np.array(
            [
                "2023-01-01",
                "2023-01-02",
                "2023-01-03",
                "2023-01-04",
                "2023-01-05",
                "2023-11-01",
                "2024-02-28",
                "2024-03-28",
            ],
            dtype=str,
        ),
        "deletion_date": np.array(
            [
                "2024-11-05",
                "2024-11-07",
                "2024-12-20",
                "2024-12-31",
                "2025-02-18",
                "2025-02-24",
                "2025-03-12",
                "2026-10-13",
            ],
            dtype=str,
        ),
        "incorrect_date": np.array(
            [
                "202A-01-01",
                "202B-01-02",
                "202C-01-03",
                "202D-01-04",
                "202E-01-05",
                "202F-11-01",
                "202G-02-28",
                "202H-03-28",
            ],
            dtype=str,
        ),
    }

    # Create the DataFrame
    return pd.DataFrame(data_dict)


<<<<<<< HEAD
@pytest.fixture
def data(input_data: pd.DataFrame) -> DataContainer:
    data = DataContainer({"is_train": True})
    data.columns_to_ignore_for_training = []
    data.X_train = input_data
    return data
=======
@pytest.fixture()
def data(input_data: pd.DataFrame) -> DataContainer:  # noqa: C901
    data_container = DataContainer({"is_train": True})
    data_container.columns_to_ignore_for_training = []
    data_container.train = input_data
    return data_container
>>>>>>> adeb81bf


def test_skipping_with_no_parameters(data: DataContainer) -> None:
    """Test to check if the step is skipped when no parameters are provided."""
    calculate_features_step = CalculateFeaturesStep()
    result = calculate_features_step.execute(data)

    assert isinstance(result, DataContainer)
    assert result.X_train.equals(data.X_train)


def test_feature_names(data: DataContainer) -> None:
    """Test to check correct naming of feature columns."""
    datetime_columns = ["creation_date", "deletion_date"]
    features = ["year", "month", "day", "hour", "minute", "second", "weekday", "dayofyear"]

    calculate_features_step = CalculateFeaturesStep(
        datetime_columns=datetime_columns,
        features=features,
    )
    result = calculate_features_step.execute(data)

    assert isinstance(result, DataContainer)
    assert "creation_date_year" in result.X_train.columns
    assert "creation_date_month" in result.X_train.columns
    assert "creation_date_day" in result.X_train.columns
    assert "creation_date_hour" in result.X_train.columns
    assert "creation_date_minute" in result.X_train.columns
    assert "creation_date_second" in result.X_train.columns
    assert "creation_date_weekday" in result.X_train.columns
    assert "creation_date_dayofyear" in result.X_train.columns
    assert "deletion_date_year" in result.X_train.columns
    assert "deletion_date_month" in result.X_train.columns
    assert "deletion_date_day" in result.X_train.columns
    assert "deletion_date_hour" in result.X_train.columns
    assert "deletion_date_minute" in result.X_train.columns
    assert "deletion_date_second" in result.X_train.columns
    assert "deletion_date_weekday" in result.X_train.columns
    assert "deletion_date_dayofyear" in result.X_train.columns


def test_date_columns_are_ignored_for_training(data: DataContainer) -> None:
    """Test to check if the date columns are ignored for training."""
    datetime_columns = ["creation_date", "deletion_date"]
    features = ["year", "month", "day"]

    calculate_features_step = CalculateFeaturesStep(
        datetime_columns=datetime_columns,
        features=features,
    )
    result = calculate_features_step.execute(data)

    assert isinstance(result, DataContainer)
    assert "creation_date" not in result.X_train.columns
    assert "deletion_date" not in result.X_train.columns


def test_output_dtypes(data: DataContainer) -> None:
    """Test to check the output data types."""
    datetime_columns = ["creation_date"]
    features = ["year", "month", "day", "hour", "minute", "second", "weekday", "dayofyear"]

    calculate_features_step = CalculateFeaturesStep(
        datetime_columns=datetime_columns,
        features=features,
    )
    result = calculate_features_step.execute(data)

    assert isinstance(result, DataContainer)
    assert result.X_train["creation_date_year"].dtype == np.dtype("uint16")
    assert result.X_train["creation_date_month"].dtype == np.dtype("uint8")
    assert result.X_train["creation_date_day"].dtype == np.dtype("uint8")
    assert result.X_train["creation_date_hour"].dtype == np.dtype("uint8")
    assert result.X_train["creation_date_minute"].dtype == np.dtype("uint8")
    assert result.X_train["creation_date_second"].dtype == np.dtype("uint8")
    assert result.X_train["creation_date_weekday"].dtype == np.dtype("uint8")
    assert result.X_train["creation_date_dayofyear"].dtype == np.dtype("uint16")


def test_output_values(data: DataContainer) -> None:
    """Test to check the output values."""
    datetime_columns = ["creation_date"]
    features = ["year", "month", "day", "hour", "minute", "second", "weekday", "dayofyear"]

    calculate_features_step = CalculateFeaturesStep(
        datetime_columns=datetime_columns,
        features=features,
    )
    result = calculate_features_step.execute(data)

    assert isinstance(result, DataContainer)
    assert result.X_train["creation_date_year"].equals(
        pd.Series([2023, 2023, 2023, 2023, 2023, 2023, 2024, 2024], dtype="uint16")
    )
    assert result.X_train["creation_date_month"].equals(
        pd.Series([1, 1, 1, 1, 1, 11, 2, 3], dtype="uint8")
    )
    assert result.X_train["creation_date_day"].equals(
        pd.Series([1, 2, 3, 4, 5, 1, 28, 28], dtype="uint8")
    )
    assert result.X_train["creation_date_hour"].equals(
        pd.Series([0, 0, 0, 0, 0, 0, 0, 0], dtype="uint8")
    )
    assert result.X_train["creation_date_minute"].equals(
        pd.Series([0, 0, 0, 0, 0, 0, 0, 0], dtype="uint8")
    )
    assert result.X_train["creation_date_second"].equals(
        pd.Series([0, 0, 0, 0, 0, 0, 0, 0], dtype="uint8")
    )
    assert result.X_train["creation_date_weekday"].equals(
        pd.Series([6, 0, 1, 2, 3, 2, 2, 3], dtype="uint8")
    )
    assert result.X_train["creation_date_dayofyear"].equals(
        pd.Series([1, 2, 3, 4, 5, 305, 59, 88], dtype="uint16")
    )


def test_error_in_incorrect_date_column(data: DataContainer) -> None:
    """Check step raises an error when a column has incorrect date values."""
    datetime_columns = ["creation_date", "incorrect_date"]
    features = ["year", "month", "day"]

    calculate_features_step = CalculateFeaturesStep(
        datetime_columns=datetime_columns,
        features=features,
    )

    with pytest.raises(
        ValueError,
        match=(
            "Column 'incorrect_date' contains invalid datetime values. "
            "Please ensure that the column contains valid datetime values before extracting "
            "features."
        ),
    ):
        calculate_features_step.execute(data)


def test_init_with_string_datetime_columns() -> None:
    """Check step initializes with a single datetime column as a string."""
    calculate_features_step = CalculateFeaturesStep(
        datetime_columns="creation_date", features=["year"]
    )
    assert calculate_features_step.datetime_columns == ["creation_date"]


def test_init_with_datetime_columns_but_no_features() -> None:
    """Check step raises an error when no features are provided."""
    with pytest.raises(
        ValueError, match="No datetime features specified. Must specify at least one feature"
    ):
        CalculateFeaturesStep(datetime_columns=["creation_date"])


def test_init_with_unsupported_features() -> None:
    """Check step raises an error when an unsupported feature is provided."""
    with pytest.raises(UnsupportedFeatureError):
        CalculateFeaturesStep(datetime_columns=["creation_date"], features=["unsupported_feature"])


def test_execute_with_prediction(data: DataContainer) -> None:
    """Check step executes correctly with prediction data."""
    data.is_train = False
    data.X_prediction = data.X_train.copy()

    datetime_columns = ["creation_date"]
    features = ["year", "month", "day"]

    calculate_features_step = CalculateFeaturesStep(
        datetime_columns=datetime_columns,
        features=features,
    )
    result = calculate_features_step.execute(data)

    assert isinstance(result, DataContainer)
    assert "creation_date_year" in result.X_prediction.columns
    assert "creation_date_month" in result.X_prediction.columns
    assert "creation_date_day" in result.X_prediction.columns<|MERGE_RESOLUTION|>--- conflicted
+++ resolved
@@ -11,7 +11,7 @@
 )
 
 
-@pytest.fixture()
+@pytest.fixture
 def input_data() -> pd.DataFrame:
     """Return test data as a dictionary."""
     data_dict = {
@@ -60,21 +60,12 @@
     return pd.DataFrame(data_dict)
 
 
-<<<<<<< HEAD
 @pytest.fixture
-def data(input_data: pd.DataFrame) -> DataContainer:
-    data = DataContainer({"is_train": True})
-    data.columns_to_ignore_for_training = []
-    data.X_train = input_data
-    return data
-=======
-@pytest.fixture()
 def data(input_data: pd.DataFrame) -> DataContainer:  # noqa: C901
     data_container = DataContainer({"is_train": True})
     data_container.columns_to_ignore_for_training = []
     data_container.train = input_data
     return data_container
->>>>>>> adeb81bf
 
 
 def test_skipping_with_no_parameters(data: DataContainer) -> None:
